--- conflicted
+++ resolved
@@ -796,19 +796,12 @@
         final FedoraResource result = null;
         if ("ldp:NonRDFSource".equals(interactionModel) || contentExternal ||
                 (contentPresent && interactionModel == null && !isRDF(simpleContentType))) {
-<<<<<<< HEAD
-            result = binaryService.findOrCreate(session.getTransaction(), path);
+            // TODO: Replace with some other service/factory
+            // result = binaryService.findOrCreate(session.getTransaction(), path);
             timeMapService.findOrCreate(session.getTransaction(), path + "/" + FEDORA_DESCRIPTION);
         } else {
-            result = containerService.findOrCreate(session.getTransaction(), path, interactionModel);
-=======
             // TODO: Replace with some other service/factory
-            // result = binaryService.findOrCreate(session.getFedoraSession(), path);
-            timeMapService.findOrCreate(session.getFedoraSession(), path + "/" + FEDORA_DESCRIPTION);
-        } else {
-            // TODO: Replace with some other service/factory
-            // result = containerService.findOrCreate(session.getFedoraSession(), path, interactionModel);
->>>>>>> 412eb173
+            // result = containerService.findOrCreate(session.getTransaction(), path, interactionModel);
         }
 
         timeMapService.findOrCreate(session.getTransaction(), path);
