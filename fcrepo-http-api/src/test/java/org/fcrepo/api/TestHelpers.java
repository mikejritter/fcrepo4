--- conflicted
+++ resolved
@@ -10,11 +10,7 @@
 import java.util.List;
 import java.util.Map;
 
-<<<<<<< HEAD
-=======
-import javax.jcr.Binary;
 import javax.jcr.NamespaceRegistry;
->>>>>>> 9ca08e03
 import javax.jcr.Node;
 import javax.jcr.NodeIterator;
 import javax.jcr.RepositoryException;
@@ -35,19 +31,16 @@
 import org.apache.tika.io.IOUtils;
 import org.jboss.resteasy.specimpl.PathSegmentImpl;
 import org.jboss.resteasy.specimpl.UriInfoImpl;
-<<<<<<< HEAD
-=======
 import org.modeshape.jcr.api.Repository;
 import org.modeshape.jcr.api.nodetype.NodeTypeManager;
 import org.modeshape.jcr.query.QueryResults;
->>>>>>> 9ca08e03
 
 public abstract class TestHelpers {
 	
 	static String MOCK_PREFIX = "mockPrefix";
 	static String MOCK_URI_STRING = "mock.namespace.org";
     
-	public static UriInfo getUriInfoImpl() {
+    public static UriInfo getUriInfoImpl() {
     	URI baseURI = URI.create("/fcrepo");
     	URI absoluteURI = URI.create("http://localhost/fcrepo");
         URI absolutePath = UriBuilder.fromUri(absoluteURI).replaceQuery(null).build();
