package org.fcrepo.api;

import static org.mockito.Matchers.anyString;
import static org.mockito.Mockito.mock;
import static org.mockito.Mockito.when;

import java.io.InputStream;
import java.net.URI;
import java.util.ArrayList;
import java.util.List;
import java.util.Map;

import javax.jcr.NamespaceRegistry;
import javax.jcr.Node;
import javax.jcr.NodeIterator;
import javax.jcr.RepositoryException;
import javax.jcr.Session;
import javax.jcr.ValueFactory;
import javax.jcr.Workspace;
import javax.jcr.nodetype.NodeType;
import javax.jcr.nodetype.NodeTypeIterator;
import javax.jcr.query.Query;
import javax.jcr.query.QueryManager;
import javax.jcr.query.QueryResult;
import javax.ws.rs.core.PathSegment;
import javax.ws.rs.core.UriBuilder;
import javax.ws.rs.core.UriInfo;

import org.apache.cxf.jaxrs.ext.multipart.Attachment;
import org.apache.cxf.jaxrs.ext.multipart.ContentDisposition;
import org.apache.tika.io.IOUtils;
import org.jboss.resteasy.specimpl.PathSegmentImpl;
import org.jboss.resteasy.specimpl.UriInfoImpl;
import org.modeshape.jcr.api.Repository;
import org.modeshape.jcr.api.nodetype.NodeTypeManager;

public abstract class TestHelpers {
	
	static String MOCK_PREFIX = "mockPrefix";
	static String MOCK_URI_STRING = "mock.namespace.org";
    
    public static UriInfo getUriInfoImpl() {
    	URI baseURI = URI.create("/fcrepo");
    	URI absoluteURI = URI.create("http://localhost/fcrepo");
        URI absolutePath = UriBuilder.fromUri(absoluteURI).replaceQuery(null).build();
        // path must be relative to the application's base uri
  	    URI relativeUri = baseURI.relativize(absoluteURI);
  		
        List<PathSegment> encodedPathSegments = PathSegmentImpl.parseSegments(relativeUri.getRawPath(), false);
        return new UriInfoImpl(absolutePath, baseURI, "/" + relativeUri.getRawPath(), absoluteURI.getRawQuery(), encodedPathSegments);
    }
    
    public static List<Attachment> getStringsAsAttachments(Map<String, String> contents) {
    	List<Attachment> results = new ArrayList<Attachment>(contents.size());
    	for (String id:contents.keySet()) {
    		String content = contents.get(id);
    		InputStream contentStream = IOUtils.toInputStream(content);
    		ContentDisposition cd =
    				new ContentDisposition("form-data;name=" + id + ";filename=" + id + ".txt");
    		Attachment a = new Attachment(id, contentStream, cd);
    		results.add(a);
    	}
    	return results;
    }
    
    @SuppressWarnings("unchecked")
    public static Query getQueryMock() {
		Query mockQ = mock(Query.class);
		QueryResult mockResults = mock(QueryResult.class);
		NodeIterator mockNodes = mock(NodeIterator.class);
		when(mockNodes.getSize()).thenReturn(2L);
		when(mockNodes.hasNext()).thenReturn(true, true, false);
		Node node1 = mock(Node.class);
		Node node2 = mock(Node.class);
		try{
			when(node1.getName()).thenReturn("node1");
			when(node2.getName()).thenReturn("node2");
		} catch (RepositoryException e){
			e.printStackTrace();
		}
		when(mockNodes.nextNode()).thenReturn(node1, node2).thenThrow(IndexOutOfBoundsException.class);
		try {
			when(mockResults.getNodes()).thenReturn(mockNodes);
			when(mockQ.execute()).thenReturn(mockResults);
		} catch (RepositoryException e) {
			e.printStackTrace();
		}
		return mockQ;
    }
    
    public static Session getQuerySessionMock() {
    	Session mock = mock(Session.class);
    	Workspace mockWS = mock(Workspace.class);
    	QueryManager mockQM = mock(QueryManager.class);
    	try {
    		Query mockQ = getQueryMock();
    		when(mockQM.createQuery(anyString(), anyString())).thenReturn(mockQ);
			when(mockWS.getQueryManager()).thenReturn(mockQM);
		} catch (RepositoryException e) {
			e.printStackTrace();
		}
    	when(mock.getWorkspace()).thenReturn(mockWS);
    	ValueFactory mockVF = mock(ValueFactory.class);
    	try {
			when(mock.getValueFactory()).thenReturn(mockVF);
		} catch (RepositoryException e) {
			e.printStackTrace();
		}
    	return mock;
    }
    
<<<<<<< HEAD
    @SuppressWarnings("unchecked")
    public static Repository createMockRepo() throws RepositoryException {
    	Repository mockRepo = mock(Repository.class);
=======
    public static Session getSessionMock() throws RepositoryException {
    	String[] mockPrefixes = { MOCK_PREFIX };
>>>>>>> e4b39f17
    	Session mockSession = mock(Session.class);
    	Workspace mockWorkspace = mock(Workspace.class);
    	NamespaceRegistry mockNameReg = mock(NamespaceRegistry.class);
    	NodeTypeManager mockNTM = mock(NodeTypeManager.class);
    	NodeTypeIterator mockNTI = mock(NodeTypeIterator.class);
    	NodeType mockNodeType = mock(NodeType.class);
    	when(mockSession.getWorkspace()).thenReturn(mockWorkspace);
    	when(mockWorkspace.getNamespaceRegistry()).thenReturn(mockNameReg);
    	when(mockNameReg.getPrefixes()).thenReturn(mockPrefixes);
    	when(mockNameReg.getURI(MOCK_PREFIX)).thenReturn(MOCK_URI_STRING);
    	when(mockWorkspace.getNodeTypeManager()).thenReturn(mockNTM);
    	when(mockNodeType.getName()).thenReturn("mockName");
    	when(mockNodeType.toString()).thenReturn("mockString");
    	when(mockNTM.getAllNodeTypes()).thenReturn(mockNTI);
    	when(mockNTI.hasNext()).thenReturn(true,false);
    	when(mockNTI.nextNodeType()).thenReturn(mockNodeType).thenThrow(ArrayIndexOutOfBoundsException.class);
    	return mockSession;
    }
    
    public static Repository createMockRepo() throws RepositoryException {
    	Repository mockRepo = mock(Repository.class);
    	Session mockSession = getSessionMock();
    	
    	when(mockRepo.getDescriptor("jcr.repository.name")).thenReturn("Mock Repository");
    	String[] mockKeys = { MOCK_PREFIX };
    	
    
    	when(mockRepo.login()).thenReturn(mockSession);
    	when(mockRepo.getDescriptorKeys()).thenReturn(mockKeys);
    	
    	return mockRepo;
    }
    
}<|MERGE_RESOLUTION|>--- conflicted
+++ resolved
@@ -109,14 +109,8 @@
     	return mock;
     }
     
-<<<<<<< HEAD
-    @SuppressWarnings("unchecked")
-    public static Repository createMockRepo() throws RepositoryException {
-    	Repository mockRepo = mock(Repository.class);
-=======
     public static Session getSessionMock() throws RepositoryException {
     	String[] mockPrefixes = { MOCK_PREFIX };
->>>>>>> e4b39f17
     	Session mockSession = mock(Session.class);
     	Workspace mockWorkspace = mock(Workspace.class);
     	NamespaceRegistry mockNameReg = mock(NamespaceRegistry.class);
