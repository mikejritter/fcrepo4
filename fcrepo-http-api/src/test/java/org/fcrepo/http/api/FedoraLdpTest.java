--- conflicted
+++ resolved
@@ -895,13 +895,8 @@
         doReturn(mockObject).when(testObj).resource();
         when(mockContainer.isNew()).thenReturn(true);
 
-<<<<<<< HEAD
         when(mockNodeService.exists(mockTransaction, "/some/path")).thenReturn(false);
-        when(mockContainerService.findOrCreate(mockTransaction, "/some/path", null)).thenReturn(mockContainer);
-=======
-        when(mockNodeService.exists(mockFedoraSession, "/some/path")).thenReturn(false);
-        // when(mockContainerService.findOrCreate(mockFedoraSession, "/some/path", null)).thenReturn(mockContainer);
->>>>>>> 412eb173
+        // when(mockContainerService.findOrCreate(mockTransaction, "/some/path", null)).thenReturn(mockContainer);
 
         final Response actual = testObj.createOrReplaceObjectRdf(null, null, null, null, null, null);
 
@@ -923,13 +918,8 @@
         doReturn(mockObject).when(testObj).resource();
         when(mockContainer.isNew()).thenReturn(true);
 
-<<<<<<< HEAD
         when(mockNodeService.exists(mockTransaction, "/some/path")).thenReturn(false);
-        when(mockContainerService.findOrCreate(mockTransaction, "/some/path", null)).thenReturn(mockContainer);
-=======
-        when(mockNodeService.exists(mockFedoraSession, "/some/path")).thenReturn(false);
-        // when(mockContainerService.findOrCreate(mockFedoraSession, "/some/path", null)).thenReturn(mockContainer);
->>>>>>> 412eb173
+        // when(mockContainerService.findOrCreate(mockTransaction, "/some/path", null)).thenReturn(mockContainer);
 
         final Response actual = testObj.createOrReplaceObjectRdf(NTRIPLES_TYPE,
                 toInputStream("_:a <info:x> _:c .", UTF_8), null, null, null, null);
@@ -946,13 +936,8 @@
         doReturn(mockObject).when(testObj).resource();
         when(mockBinary.isNew()).thenReturn(true);
 
-<<<<<<< HEAD
         when(mockNodeService.exists(mockTransaction, "/some/path")).thenReturn(false);
-        when(mockBinaryService.findOrCreate(mockTransaction, "/some/path")).thenReturn(mockBinary);
-=======
-        when(mockNodeService.exists(mockFedoraSession, "/some/path")).thenReturn(false);
-        // when(mockBinaryService.findOrCreate(mockFedoraSession, "/some/path")).thenReturn(mockBinary);
->>>>>>> 412eb173
+        // when(mockBinaryService.findOrCreate(mockTransaction, "/some/path")).thenReturn(mockBinary);
 
         final Response actual = testObj.createOrReplaceObjectRdf(TEXT_PLAIN_TYPE,
                 toInputStream("xyz", UTF_8), null, null, nonRDFSourceLink, null);
@@ -969,13 +954,8 @@
         doReturn(mockObject).when(testObj).resource();
         when(mockObject.isNew()).thenReturn(false);
 
-<<<<<<< HEAD
         when(mockNodeService.exists(mockTransaction, "/some/path")).thenReturn(true);
-        when(mockContainerService.findOrCreate(mockTransaction, "/some/path", null)).thenReturn(mockObject);
-=======
-        when(mockNodeService.exists(mockFedoraSession, "/some/path")).thenReturn(true);
-        // when(mockContainerService.findOrCreate(mockFedoraSession, "/some/path", null)).thenReturn(mockObject);
->>>>>>> 412eb173
+        // when(mockContainerService.findOrCreate(mockTransaction, "/some/path", null)).thenReturn(mockObject);
 
         final Response actual = testObj.createOrReplaceObjectRdf(NTRIPLES_TYPE,
                 toInputStream("_:a <info:x> _:c .", UTF_8), null, null, null, null);
@@ -992,13 +972,8 @@
         doReturn(mockObject).when(testObj).resource();
         when(mockObject.isNew()).thenReturn(false);
 
-<<<<<<< HEAD
         when(mockNodeService.exists(mockTransaction, "/some/path")).thenReturn(true);
-        when(mockContainerService.findOrCreate(mockTransaction, "/some/path", null)).thenReturn(mockObject);
-=======
-        when(mockNodeService.exists(mockFedoraSession, "/some/path")).thenReturn(true);
-        // when(mockContainerService.findOrCreate(mockFedoraSession, "/some/path", null)).thenReturn(mockObject);
->>>>>>> 412eb173
+        // when(mockContainerService.findOrCreate(mockTransaction, "/some/path", null)).thenReturn(mockObject);
 
         testObj.createOrReplaceObjectRdf(NTRIPLES_TYPE,
                 toInputStream("_:a <info:x> _:c .", UTF_8), null, null, null, null);
@@ -1055,13 +1030,8 @@
     public void testCreateNewObject() throws MalformedRdfException, InvalidChecksumException,
             UnsupportedAlgorithmException {
         setResource(Container.class);
-<<<<<<< HEAD
-        when(mockContainerService.findOrCreate(mockTransaction, "/b", null))
-                .thenReturn(mockContainer);
-=======
-        // when(mockContainerService.findOrCreate(mockFedoraSession, "/b", null))
+        // when(mockContainerService.findOrCreate(mockTransaction, "/b", null))
         // .thenReturn(mockContainer);
->>>>>>> 412eb173
         final Response actual = testObj.createObject(null, null, "b", null, null, null);
         assertEquals(CREATED.getStatusCode(), actual.getStatus());
     }
@@ -1070,11 +1040,7 @@
     public void testCreateNewObjectWithVersionedResource() throws MalformedRdfException, InvalidChecksumException,
             UnsupportedAlgorithmException {
         setResource(Container.class);
-<<<<<<< HEAD
-        when(mockContainerService.findOrCreate(mockTransaction, "/b", null)).thenReturn(mockContainer);
-=======
-        // when(mockContainerService.findOrCreate(mockFedoraSession, "/b", null)).thenReturn(mockContainer);
->>>>>>> 412eb173
+        // when(mockContainerService.findOrCreate(mockTransaction, "/b", null)).thenReturn(mockContainer);
         final String versionedResourceLink = "<" + VERSIONED_RESOURCE.getURI() + ">;rel=\"type\"";
         final Response actual = testObj.createObject(null, null, "b", null, singletonList(versionedResourceLink), null);
         assertEquals(CREATED.getStatusCode(), actual.getStatus());
@@ -1084,11 +1050,7 @@
     public void testCreateNewObjectWithSparql() throws MalformedRdfException,
            InvalidChecksumException, UnsupportedAlgorithmException {
         setResource(Container.class);
-<<<<<<< HEAD
-        when(mockContainerService.findOrCreate(mockTransaction, "/b", null)).thenReturn(mockContainer);
-=======
-        // when(mockContainerService.findOrCreate(mockFedoraSession, "/b", null)).thenReturn(mockContainer);
->>>>>>> 412eb173
+        // when(mockContainerService.findOrCreate(mockTransaction, "/b", null)).thenReturn(mockContainer);
         final Response actual = testObj.createObject(null,
                 MediaType.valueOf(contentTypeSPARQLUpdate), "b", toInputStream("x", UTF_8), null, null);
         assertEquals(CREATED.getStatusCode(), actual.getStatus());
@@ -1099,11 +1061,7 @@
     public void testCreateNewObjectWithRdf() throws MalformedRdfException,
            InvalidChecksumException, UnsupportedAlgorithmException {
         setResource(Container.class);
-<<<<<<< HEAD
-        when(mockContainerService.findOrCreate(mockTransaction, "/b", null)).thenReturn(mockContainer);
-=======
-        // when(mockContainerService.findOrCreate(mockFedoraSession, "/b", null)).thenReturn(mockContainer);
->>>>>>> 412eb173
+        // when(mockContainerService.findOrCreate(mockTransaction, "/b", null)).thenReturn(mockContainer);
         final Response actual = testObj.createObject(null, NTRIPLES_TYPE, "b",
                 toInputStream("_:a <info:b> _:c .", UTF_8), null, null);
         assertEquals(CREATED.getStatusCode(), actual.getStatus());
@@ -1115,11 +1073,7 @@
     public void testCreateNewBinary() throws MalformedRdfException, InvalidChecksumException,
            IOException, UnsupportedAlgorithmException {
         setResource(Container.class);
-<<<<<<< HEAD
-        when(mockBinaryService.findOrCreate(mockTransaction, "/b")).thenReturn(mockBinary);
-=======
-        // when(mockBinaryService.findOrCreate(mockFedoraSession, "/b")).thenReturn(mockBinary);
->>>>>>> 412eb173
+        // when(mockBinaryService.findOrCreate(mockTransaction, "/b")).thenReturn(mockBinary);
         try (final InputStream content = toInputStream("x", UTF_8)) {
             final Response actual = testObj.createObject(null, APPLICATION_OCTET_STREAM_TYPE, "b", content,
                 nonRDFSourceLink, null);
@@ -1132,11 +1086,7 @@
     public void testCreateNewBinaryWithInsufficientResources() throws MalformedRdfException,
            InvalidChecksumException, IOException, UnsupportedAlgorithmException {
         setResource(Container.class);
-<<<<<<< HEAD
-        when(mockBinaryService.findOrCreate(mockTransaction, "/b")).thenReturn(mockBinary);
-=======
-        // when(mockBinaryService.findOrCreate(mockFedoraSession, "/b")).thenReturn(mockBinary);
->>>>>>> 412eb173
+        // when(mockBinaryService.findOrCreate(mockTransaction, "/b")).thenReturn(mockBinary);
 
 
         try (final InputStream content = toInputStream("x", UTF_8)) {
@@ -1158,11 +1108,7 @@
            InvalidChecksumException, IOException, UnsupportedAlgorithmException {
 
         setResource(Container.class);
-<<<<<<< HEAD
-        when(mockBinaryService.findOrCreate(mockTransaction, "/b")).thenReturn(mockBinary);
-=======
-        // when(mockBinaryService.findOrCreate(mockFedoraSession, "/b")).thenReturn(mockBinary);
->>>>>>> 412eb173
+        // when(mockBinaryService.findOrCreate(mockTransaction, "/b")).thenReturn(mockBinary);
         try (final InputStream content = toInputStream("x", UTF_8)) {
             final MediaType requestContentType = MediaType.valueOf("some/mime-type; with=some; param=s");
             final Response actual = testObj.createObject(null, requestContentType, "b", content, nonRDFSourceLink,
@@ -1177,11 +1123,7 @@
            InvalidChecksumException, IOException, UnsupportedAlgorithmException {
 
         setResource(Container.class);
-<<<<<<< HEAD
-        when(mockBinaryService.findOrCreate(mockTransaction, "/b")).thenReturn(mockBinary);
-=======
-        // when(mockBinaryService.findOrCreate(mockFedoraSession, "/b")).thenReturn(mockBinary);
->>>>>>> 412eb173
+        // when(mockBinaryService.findOrCreate(mockTransaction, "/b")).thenReturn(mockBinary);
         try (final InputStream content = toInputStream("x", UTF_8)) {
             final MediaType requestContentType = MediaType.valueOf("some/mime-type; with=some; param=s");
             final String sha = "07a4d371f3b7b6283a8e1230b7ec6764f8287bf2";
@@ -1199,11 +1141,7 @@
         InvalidChecksumException, IOException, UnsupportedAlgorithmException {
 
         setResource(Container.class);
-<<<<<<< HEAD
-        when(mockBinaryService.findOrCreate(mockTransaction, "/b")).thenReturn(mockBinary);
-=======
-        // when(mockBinaryService.findOrCreate(mockFedoraSession, "/b")).thenReturn(mockBinary);
->>>>>>> 412eb173
+        // when(mockBinaryService.findOrCreate(mockTransaction, "/b")).thenReturn(mockBinary);
         try (final InputStream content = toInputStream("x", UTF_8)) {
             final MediaType requestContentType = MediaType.valueOf("some/mime-type; with=some; param=s");
             final String sha = "73cb3858a687a8494ca3323053016282f3dad39d42cf62ca4e79dda2aac7d9ac";
@@ -1221,11 +1159,7 @@
             InvalidChecksumException, IOException, UnsupportedAlgorithmException {
 
         setResource(Container.class);
-<<<<<<< HEAD
-        when(mockBinaryService.findOrCreate(mockTransaction, "/b")).thenReturn(mockBinary);
-=======
-        // when(mockBinaryService.findOrCreate(mockFedoraSession, "/b")).thenReturn(mockBinary);
->>>>>>> 412eb173
+        // when(mockBinaryService.findOrCreate(mockTransaction, "/b")).thenReturn(mockBinary);
         try (final InputStream content = toInputStream("x", UTF_8)) {
             final MediaType requestContentType = MediaType.valueOf("some/mime-type; with=some; param=s");
             final String md5 = "HUXZLQLMuI/KZ5KDcJPcOA==";
@@ -1243,11 +1177,7 @@
            InvalidChecksumException, IOException, UnsupportedAlgorithmException {
 
         setResource(Container.class);
-<<<<<<< HEAD
-        when(mockBinaryService.findOrCreate(mockTransaction, "/b")).thenReturn(mockBinary);
-=======
-        // when(mockBinaryService.findOrCreate(mockFedoraSession, "/b")).thenReturn(mockBinary);
->>>>>>> 412eb173
+        // when(mockBinaryService.findOrCreate(mockTransaction, "/b")).thenReturn(mockBinary);
         try (final InputStream content = toInputStream("x", UTF_8)) {
             final MediaType requestContentType = MediaType.valueOf("some/mime-type; with=some; param=s");
 
@@ -1281,11 +1211,7 @@
     public void testLDPRNotImplemented() throws MalformedRdfException, InvalidChecksumException,
             UnsupportedAlgorithmException {
         setResource(Container.class);
-<<<<<<< HEAD
-        when(mockContainerService.findOrCreate(mockTransaction, "/x")).thenReturn(mockContainer);
-=======
-        // when(mockContainerService.findOrCreate(mockFedoraSession, "/x")).thenReturn(mockContainer);
->>>>>>> 412eb173
+        // when(mockContainerService.findOrCreate(mockTransaction, "/x")).thenReturn(mockContainer);
         testObj.createObject(null, null, "x", null,
                 singletonList("<http://www.w3.org/ns/ldp#Resource>; rel=\"type\""), null);
     }
@@ -1294,11 +1220,7 @@
     public void testLDPRNotImplementedInvalidLink() throws MalformedRdfException, InvalidChecksumException,
             UnsupportedAlgorithmException {
         setResource(Container.class);
-<<<<<<< HEAD
-        when(mockContainerService.findOrCreate(mockTransaction, "/x", null)).thenReturn(mockContainer);
-=======
-        // when(mockContainerService.findOrCreate(mockFedoraSession, "/x", null)).thenReturn(mockContainer);
->>>>>>> 412eb173
+        // when(mockContainerService.findOrCreate(mockTransaction, "/x", null)).thenReturn(mockContainer);
         testObj.createObject(null, null, "x", null, singletonList("<http://foo;rel=\"type\""), null);
     }
 
