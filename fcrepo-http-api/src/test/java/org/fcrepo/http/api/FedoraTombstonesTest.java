--- conflicted
+++ resolved
@@ -17,10 +17,6 @@
  */
 package org.fcrepo.http.api;
 
-<<<<<<< HEAD
-=======
-import org.fcrepo.http.commons.session.HttpSession;
->>>>>>> 931c85cc
 import org.fcrepo.kernel.api.Transaction;
 import org.fcrepo.kernel.api.models.Tombstone;
 import org.fcrepo.kernel.api.services.DeleteResourceService;
@@ -55,9 +51,6 @@
     private Transaction mockTransaction;
 
     @Mock
-    private Transaction mockTransaction;
-
-    @Mock
     private SecurityContext mockSecurityContext;
 
     @Mock
@@ -77,15 +70,10 @@
     public void testDelete() {
         final Tombstone mockResource = mock(Tombstone.class);
         doReturn(mockResource).when(testObj).resource();
-        doReturn(mockTransaction).when(mockSession).getTransaction();
+        doReturn(mockTransaction).when(mockTransaction);
         final Response actual = testObj.delete();
         assertEquals(NO_CONTENT.getStatusCode(), actual.getStatus());
-<<<<<<< HEAD
-        verify(mockResource).delete();
+        verify(deleteResourceService).perform(mockTransaction, mockResource);
         verify(mockTransaction).commitIfShortLived();
-=======
-        verify(deleteResourceService).perform(mockTransaction, mockResource);
-        verify(mockSession).commit();
->>>>>>> 931c85cc
     }
 }